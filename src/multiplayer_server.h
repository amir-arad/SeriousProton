#ifndef MULTIPLAYER_SERVER_H
#define MULTIPLAYER_SERVER_H

#include <SFML/Network.hpp>
#include "Updatable.h"
#include "stringImproved.h"

static const int defaultServerPort = 35666;
static const int multiplayerVerficationNumber = 0x2fab3f0f; //Used to verify that the server is actually a serious proton server

class GameServer;
class MultiplayerObject;

extern P<GameServer> game_server;

class GameServer : public Updatable
{
    sf::Clock updateTimeClock;
    sf::UdpSocket broadcastListenSocket;
    sf::TcpListener listenSocket;
    sf::SocketSelector selector;
    string serverName;
    int versionNumber;
    int sendDataCounter;
    int sendDataCounterPerClient;
    float sendDataRate;
    float sendDataRatePerClient;
    float lastGameSpeed;

    enum EClientReceiveState
    {
        CRS_Main,
        CRS_Command
    };
    struct ClientInfo
    {
        sf::TcpSocket* socket;
        int32_t clientId;
        EClientReceiveState receiveState;
        int32_t command_object_id;
        std::vector<sf::Packet> packet_backlog;
        sf::Clock backlog_clock;
    };
    int32_t nextClientId;
    std::vector<ClientInfo> clientList;

    int32_t nextObjectId;
    std::map<int32_t, P<MultiplayerObject> > objectMap;
public:
    GameServer(string serverName, int versionNumber, int listenPort = defaultServerPort);

    P<MultiplayerObject> getObjectById(int32_t id);
    virtual void update(float delta);
    inline float getSendDataRate() { return sendDataRate; }
<<<<<<< HEAD
    inline float getSendDataRatePerClient() { return sendDataRatePerClient; }
    
=======

>>>>>>> fc684591
    string getServerName() { return serverName; }
    void setServerName(string name) { serverName = name; }

private:
    void registerObject(P<MultiplayerObject> obj);
    void sendAll(sf::Packet& packet);

    void genenerateCreatePacketFor(P<MultiplayerObject> obj, sf::Packet& packet);
    void genenerateDeletePacketFor(int32_t id, sf::Packet& packet);

    friend class MultiplayerObject;
public:
    virtual void onNewClient(int32_t clientId) {}
    virtual void onDisconnectClient(int32_t clientId) {}
};

#endif//MULTIPLAYER_SERVER_H<|MERGE_RESOLUTION|>--- conflicted
+++ resolved
@@ -52,14 +52,10 @@
     P<MultiplayerObject> getObjectById(int32_t id);
     virtual void update(float delta);
     inline float getSendDataRate() { return sendDataRate; }
-<<<<<<< HEAD
     inline float getSendDataRatePerClient() { return sendDataRatePerClient; }
     
-=======
-
->>>>>>> fc684591
     string getServerName() { return serverName; }
-    void setServerName(string name) { serverName = name; }
+    void setServerName(string name) { serverName = name; }
 
 private:
     void registerObject(P<MultiplayerObject> obj);
